--- conflicted
+++ resolved
@@ -548,13 +548,8 @@
         struct QuadDirect
         end
 
-<<<<<<< HEAD
         function __solve(prob::OptimizationProblem, opt::QuadDirect; splits = nothing, maxiters::Number = 1000, kwargs...)
-=======
-        function __solve(prob::OptimizationProblem, opt::QuadDirect; splits,
-                         maxiters::Number = 1000,
-                         progress = false, kwargs...)
->>>>>>> 33d6ef32
+
             local x, _loss
 
             if maxiters <= 0.0
