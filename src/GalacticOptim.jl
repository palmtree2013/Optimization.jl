--- conflicted
+++ resolved
@@ -29,7 +29,6 @@
     @require NLopt="76087f3c-5699-56af-9a33-bf431cd00edd" include("solve/nlopt.jl")
     @require Optim="429524aa-4258-5aef-a3af-852621145aeb" include("solve/optim.jl")
     @require QuadDIRECT="dae52e8d-d666-5120-a592-9e15c33b8d7a" include("solve/quaddirect.jl")
-<<<<<<< HEAD
     @require Nonconvex="01bcebdf-4d21-426d-b5c4-6132c1619978" begin
         @require ChainRulesCore = "d360d2e6-b24c-11e9-a2a3-2a2ae2dbcce4" begin
             @require NonconvexBayesian="fb352abc-de7b-48de-9ebd-665b54b5d9b3" include("solve/nonconvex/nonconvex_bayesian.jl")
@@ -43,9 +42,7 @@
             @require NonconvexSearch="75732972-a7cd-4375-b200-958e0814350d" include("solve/nonconvex/nonconvex_search.jl")
         end
     end
-=======
     @require Metaheuristics="bcdb8e00-2c21-11e9-3065-2b553b22f898" include("solve/metaheuristics.jl")
->>>>>>> 9f0b1c5f
 
     # AD backends
     @require FiniteDiff="6a86dc24-6348-571c-b903-95158fe2bd41" include("function/finitediff.jl")
