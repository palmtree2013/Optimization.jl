--- conflicted
+++ resolved
@@ -18,13 +18,10 @@
 FiniteDiff = ">= 2.8.1"
 ForwardDiff = ">= 0.10.19"
 ModelingToolkit = ">= 8.11.0"
-<<<<<<< HEAD
 OptimizationOptimJL = "0.1"
-=======
 OptimizationNLopt = "0.1"
 OptimizationOptimisers = "0.1"
 OptimizationEvolutionary = "0.1"
->>>>>>> 759e11c9
 ReverseDiff = ">= 1.9.0"
 Tracker = ">= 0.2"
 Zygote = ">= 0.5"